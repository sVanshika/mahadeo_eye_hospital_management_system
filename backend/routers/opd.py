from fastapi import APIRouter, Depends, HTTPException, status
from sqlalchemy.orm import Session
from sqlalchemy import func
from typing import List, Optional
from datetime import datetime, timedelta
from pydantic import BaseModel
from database import get_db, Patient, Queue, PatientStatus, OPD, PatientFlow, get_ist_now
from auth import get_current_active_user, User, require_role, check_opd_access, UserRole
from websocket_manager import broadcast_queue_update, broadcast_patient_status_update, broadcast_display_update
import pytz
ist = pytz.timezone('Asia/Kolkata')
router = APIRouter()

# Pydantic models
class QueueResponse(BaseModel):
    id: int
    patient_id: int
    token_number: str
    patient_name: str
    position: int
    status: PatientStatus
    registration_time: datetime
    is_dilated: bool
    dilation_time: Optional[datetime] = None
    age: Optional[int] = None
    phone: Optional[str] = None
    is_referred: bool
    referred_from: Optional[str] = None
    dilation_flag: bool

    class Config:
        from_attributes = True

class OPDStats(BaseModel):
    opd_type: str
    opd_name: str
    total_patients: int
    pending_patients: int
    in_opd_patients: int
    dilated_patients: int
    referred_patients: int
    completed_today: int
    avg_waiting_time: Optional[float]
    
class DilatePatientRequest(BaseModel):
    remarks: Optional[str] = None

@router.get("/{opd_type}/queue", response_model=List[QueueResponse])
async def get_opd_queue(
    opd_type: str,
    db: Session = Depends(get_db),
    current_user: User = Depends(get_current_active_user)
):
    # Convert to lowercase to match database
    opd_type = opd_type.lower()
    
    # Check OPD access
    check_opd_access(current_user, opd_type, db)
    
    queue_data = get_queue_data(opd_type, db, current_user)
    
    return queue_data

def get_queue_data(opd_type, db, current_user):
    #print(f"\n{'='*60}")
    #print(f"=== GET QUEUE FOR OPD: {opd_type} ===")
    #print(f"!!! CODE VERSION: 2024-11-14-v3 !!!")
    #print(f"{'='*60}")
    
    # Validate OPD exists and is active
    opd = db.query(OPD).filter(OPD.opd_code == opd_type, OPD.is_active == True).first()
    if not opd:
        print(f"ERROR: OPD {opd_type} not found or inactive")
        raise HTTPException(status_code=404, detail="OPD not found or inactive")
    #print(f"✓ OPD found: {opd.opd_code} - {opd.opd_name}")
    
    # First, let's see ALL queue entries for this OPD
    all_queue_entries = db.query(Queue).filter(Queue.opd_type == opd_type).all()
    #print(f"✓ Total queue entries for {opd_type}: {len(all_queue_entries)}")
    # for entry in all_queue_entries:
    #     print(f"  - Patient ID: {entry.patient_id}, Status: {entry.status}, Position: {entry.position}")
    
    try:
        # Check what statuses we're looking for
        #print(f"Looking for statuses: {[PatientStatus.PENDING, PatientStatus.IN_OPD, PatientStatus.DILATED, PatientStatus.REFERRED]}")
        
        queue_entries = db.query(Queue).join(Patient).filter(
            Queue.opd_type == opd_type,
            Queue.status.in_([PatientStatus.PENDING, PatientStatus.IN_OPD, PatientStatus.DILATED, PatientStatus.REFERRED])
        ).filter(
        # Only exclude patients who were referred FROM this OPD to a DIFFERENT OPD
        # Allow: fresh patients (no referral), patients referred TO this OPD, patients referred FROM this OPD back to this OPD
        ~(
            (Patient.referred_from == opd_type) & 
            (Patient.referred_to != opd_type) & 
            (Patient.referred_to.isnot(None))
        )
        ).order_by(Queue.position).all()
        
        #print(f"Found {len(queue_entries)} queue entries after filtering")
        # for entry in queue_entries:
        #     print(f"  Matched: Patient {entry.patient_id} - {entry.patient.name}, Status: {entry.status}")
    except Exception as e:
        print(f"ERROR querying queue entries: {e}")
        import traceback
        traceback.print_exc()
        return []
    
    # Sort queue: IN_OPD first, then other patients by position, then referred by waiting time
    # Separate into 3 categories
    # 1. IN_OPD: Anyone currently being served (Queue.status = IN_OPD) - ALWAYS show at top
    in_opd_patients = [e for e in queue_entries if e.status == PatientStatus.IN_OPD]
    
    # 2. REFERRED: Patients waiting to be called who were referred (Patient.current_status = REFERRED and NOT in OPD)
    referred_patients = [e for e in queue_entries if e.patient.current_status == PatientStatus.REFERRED and e.status != PatientStatus.IN_OPD]
    
    # 3. OTHER: Regular waiting patients (PENDING, DILATED, etc.)
    other_patients = [e for e in queue_entries if e.status != PatientStatus.IN_OPD and e.patient.current_status != PatientStatus.REFERRED]
    
    # Sort referred patients by registration time (oldest first = longest waiting)
    referred_patients.sort(key=lambda x: x.patient.registration_time)
    
    # Combine: IN_OPD first (current patient), then other patients, then referred patients
    queue_entries = in_opd_patients + other_patients + referred_patients
    
    #print(f"Queue order: {len(in_opd_patients)} IN_OPD + {len(other_patients)} other + {len(referred_patients)} referred")

    #print("**** Building queue response ****")
    queue_data = []
    for index in range(len(queue_entries)):
        try:
            #print(f"Processing: {entry.patient.name}, Status: {entry.status}")
            entry = queue_entries[index]
            # Convert status for referred patients
            display_status = entry.status
            if entry.status == PatientStatus.REFERRED:
                display_status = PatientStatus.PENDING
            
            queue_item = QueueResponse(
                id=entry.id,
                patient_id=entry.patient_id,
                token_number=entry.patient.token_number,
                patient_name=entry.patient.name,
                position=index+1,
                status=display_status,
                registration_time=entry.patient.registration_time,
                is_dilated=entry.patient.is_dilated if entry.patient.is_dilated is not None else False,
                dilation_time=entry.patient.dilation_time,
                age=entry.patient.age,
                phone=entry.patient.phone,
                is_referred=(entry.patient.current_status == PatientStatus.REFERRED),
                referred_from=entry.patient.referred_from,
                dilation_flag=entry.patient.dilation_flag
            )
            queue_data.append(queue_item)
            #print(f"  ✓ Added to queue response")
        except Exception as e:
            print(f"  ✗ ERROR creating response for {entry.patient.name}: {e}")
            import traceback
            traceback.print_exc()
    
    #print(f"Returning {len(queue_data)} patients in queue")
    return queue_data

@router.post("/{opd_type}/call-next")
async def call_next_patient(
    opd_type: str,
    db: Session = Depends(get_db),
    current_user: User = Depends(get_current_active_user)
):
    opd_type = opd_type.lower()
    
    # Check OPD access
    check_opd_access(current_user, opd_type, db)
    
    # Validate OPD exists and is active
    opd = db.query(OPD).filter(OPD.opd_code == opd_type, OPD.is_active == True).first()
    if not opd:
        raise HTTPException(status_code=404, detail="OPD not found or inactive")
    
    # CRITICAL: Check if there's already a patient IN_OPD
    # Exclude patients who were referred out of this OPD or have REFERRED status
    existing_in_opd = db.query(Queue).join(Patient).filter(
        Queue.opd_type == opd_type,
        Queue.status == PatientStatus.IN_OPD,
        # IMPORTANT: Exclude patients with REFERRED status (they're no longer in this OPD)
        Patient.current_status != PatientStatus.REFERRED
    ).filter(
        # Also exclude patients who were referred FROM this OPD to a DIFFERENT OPD
        # This is a backup check in case Patient.current_status wasn't updated
        ~(
            (Patient.referred_from == opd_type) & 
            (Patient.referred_to != opd_type) & 
            (Patient.referred_to.isnot(None))
        )
    ).first()
    
    if existing_in_opd:
        raise HTTPException(
            status_code=400, 
            detail=f"Another patient ({existing_in_opd.patient.token_number} - {existing_in_opd.patient.name}) is currently in OPD. Please complete or send them back first."
        )
    
    # Get all pending patients (including referred patients who can be called)
    pending_patients = db.query(Queue).join(Patient).filter(
        Queue.opd_type == opd_type,
        Queue.status.in_([PatientStatus.PENDING, PatientStatus.REFERRED])
    ).filter(
        # Apply the same exclusion filter as in get_opd_queue
        ~(
            (Patient.referred_from == opd_type) & 
            (Patient.referred_to != opd_type) & 
            (Patient.referred_to.isnot(None))
        )
    ).order_by(Queue.position).all()
    
    if not pending_patients:
        raise HTTPException(status_code=404, detail="No patients in queue")
    
    # Sort: Regular patients by position, then referred patients by waiting time
    regular_patients = [p for p in pending_patients if p.patient.current_status != PatientStatus.REFERRED]
    referred_patients = [p for p in pending_patients if p.patient.current_status == PatientStatus.REFERRED]
    
    # Sort referred patients by registration time (oldest first)
    referred_patients.sort(key=lambda x: x.patient.registration_time)
    
    # Get the first patient from regular queue, or first referred if no regular
    if regular_patients:
        next_patient = regular_patients[0]
    elif referred_patients:
        next_patient = referred_patients[0]
    else:
        raise HTTPException(status_code=404, detail="No patients in queue")
    
    if not next_patient:
        raise HTTPException(status_code=404, detail="No patients in queue")
    
    # Update queue status to IN_OPD
    next_patient.status = PatientStatus.IN_OPD
    next_patient.patient.current_room = f"opd_{opd_type}"
    next_patient.updated_at = get_ist_now()
    
<<<<<<< HEAD
    #  IMPORTANT: If patient was referred TO this OPD, accept them fully
    #  Update their status to IN_OPD and clear referral fields (they're now managed here)
    # if (next_patient.patient.current_status == PatientStatus.REFERRED and 
    #     next_patient.patient.referred_to == opd_type):
    #     # Patient is being accepted in destination OPD
    #     next_patient.patient.current_status = PatientStatus.IN_OPD
    #     next_patient.patient.allocated_opd = opd_type  # Update primary OPD
    #     # Clear referral fields (referral is complete)
    #     next_patient.patient.referred_from = None
    #     next_patient.patient.referred_to = None
    # elif next_patient.patient.current_status != PatientStatus.REFERRED:
    #     # Regular patient (not referred)
    #     next_patient.patient.current_status = PatientStatus.IN_OPD
    if next_patient.patient.current_status != PatientStatus.REFERRED:
        next_patient.patient.current_status = PatientStatus.IN_OPD

=======
    
    if next_patient.patient.current_status != PatientStatus.REFERRED:
        next_patient.patient.current_status = PatientStatus.IN_OPD
    
    
>>>>>>> 7558a2b5
    # Log patient flow
    flow_entry = PatientFlow(
        patient_id=next_patient.patient_id,
        from_room="waiting_area",
        to_room=f"opd_{opd_type}",
        status=PatientStatus.IN_OPD
    )
    db.add(flow_entry)
    db.commit()
    
    # Broadcast updates
    await broadcast_queue_update(opd_type, db)
    await broadcast_patient_status_update(next_patient.patient_id, PatientStatus.IN_OPD, db)
    await broadcast_display_update()
    
    return {
        "message": f"Patient {next_patient.patient.token_number} called",
        "patient": {
            "id": next_patient.patient_id,
            "token_number": next_patient.patient.token_number,
            "name": next_patient.patient.name,
            "position": next_patient.position
        }
    }

@router.post("/{opd_type}/dilate-patient/{patient_id}")
async def dilate_patient(
    opd_type: str,
    patient_id: int,
    payload: DilatePatientRequest,
    db: Session = Depends(get_db),
    current_user: User = Depends(get_current_active_user)
):
    opd_type = opd_type.lower()
    remarks = payload.remarks
    print("dilate patient: {remarks}")
    
    # Check OPD access
    check_opd_access(current_user, opd_type, db)
    
    patient = db.query(Patient).filter(Patient.id == patient_id).first()
    if not patient:
        raise HTTPException(status_code=404, detail="Patient not found")
    
    # if patient.allocated_opd != opd_type:
    #     raise HTTPException(status_code=400, detail="Patient not in this OPD")
    
    # Update patient status
    patient.current_status = PatientStatus.DILATED
    patient.is_dilated = True
    patient.dilation_time = get_ist_now()
    patient.dilation_flag = True
    
    # Update queue status
    queue_entry = db.query(Queue).filter(
        Queue.patient_id == patient_id,
        Queue.opd_type == opd_type
    ).first()
    
    if queue_entry:
        queue_entry.status = PatientStatus.DILATED
        queue_entry.updated_at = get_ist_now()
    
    # Log patient flow
    flow_entry = PatientFlow(
        patient_id=patient_id,
        from_room=f"opd_{opd_type}",
        to_room="dilation_area",
        status=PatientStatus.DILATED,
        notes=remarks
    )
    db.add(flow_entry)
    db.commit()
    
    # Broadcast updates
    await broadcast_queue_update(opd_type, db)
    await broadcast_patient_status_update(patient_id, PatientStatus.DILATED, db)
    await broadcast_display_update()
    
    return {"message": f"Patient {patient.token_number} marked for dilation"}

@router.post("/{opd_type}/return-dilated/{patient_id}")
async def return_dilated_patient(
    opd_type: str,
    patient_id: int,
    db: Session = Depends(get_db),
    current_user: User = Depends(get_current_active_user)
):
    opd_type = opd_type.lower()
    
    # Check OPD access
    check_opd_access(current_user, opd_type, db)
    
    patient = db.query(Patient).filter(Patient.id == patient_id).first()
    if not patient:
        raise HTTPException(status_code=404, detail="Patient not found")
    
    if not patient.is_dilated:
        raise HTTPException(status_code=400, detail="Patient is not dilated")
    
    
    # Update patient status back to IN_OPD
    patient.current_status = PatientStatus.PENDING
    patient.current_room = f"opd_{opd_type}"
    
    # Update queue status
    queue_entry = db.query(Queue).filter(
        Queue.patient_id == patient_id,
        Queue.opd_type == opd_type
    ).first()
    
    if queue_entry:
        queue_entry.status = PatientStatus.PENDING
        queue_entry.updated_at = get_ist_now()
    
    # Log patient flow
    flow_entry = PatientFlow(
        patient_id=patient_id,
        from_room="dilation_area",
        to_room=f"opd_{opd_type}",
        status=PatientStatus.PENDING,
        notes=f"Patient returned from dilation, dilation time - {patient.dilation_time}"
    )
    patient.is_dilated = False
    patient.dilation_time = None
    db.add(flow_entry)
    db.commit()
    
    # Broadcast updates
    await broadcast_queue_update(opd_type, db)
    await broadcast_patient_status_update(patient_id, PatientStatus.IN_OPD, db)
    await broadcast_display_update()
    
    return {"message": f"Patient {patient.token_number} returned from dilation"}

@router.post("/{opd_type}/send-back-to-queue/{patient_id}")
async def send_back_to_queue(
    opd_type: str,
    patient_id: int,
    db: Session = Depends(get_db),
    current_user: User = Depends(get_current_active_user)
):
    opd_type = opd_type.lower()
    
    # Check OPD access
    check_opd_access(current_user, opd_type, db)
    
    """Send a patient who was accidentally called back to the queue"""
    # Validate OPD exists and is active
    opd = db.query(OPD).filter(OPD.opd_code == opd_type, OPD.is_active == True).first()
    if not opd:
        raise HTTPException(status_code=404, detail="OPD not found or inactive")
    
    # Get the patient
    patient = db.query(Patient).filter(Patient.id == patient_id).first()
    if not patient:
        raise HTTPException(status_code=404, detail="Patient not found")
    
    # Get the queue entry
    queue_entry = db.query(Queue).filter(
        Queue.patient_id == patient_id,
        Queue.opd_type == opd_type
    ).first()
    
    if not queue_entry:
        raise HTTPException(status_code=404, detail="Patient not in this OPD queue")
    
    # Check if patient is currently IN_OPD
    if queue_entry.status != PatientStatus.IN_OPD:
        raise HTTPException(status_code=400, detail=f"Patient is not currently in OPD (status: {queue_entry.status})")
    
    # Send back to queue - set status to PENDING
    queue_entry.status = PatientStatus.PENDING
    queue_entry.updated_at = get_ist_now()
    
    # Update patient status only if they're not referred
    if patient.current_status != PatientStatus.REFERRED:
        patient.current_status = PatientStatus.PENDING
    
    # Log patient flow
    flow_entry = PatientFlow(
        patient_id=patient_id,
        from_room=f"opd_{opd_type}",
        to_room="waiting_area",
        status=PatientStatus.PENDING,
        notes="Patient accidentally called - sent back to queue"
    )
    db.add(flow_entry)
    db.commit()
    
    # Broadcast updates
    await broadcast_queue_update(opd_type, db)
    await broadcast_patient_status_update(patient_id, PatientStatus.PENDING, db)
    await broadcast_display_update()
    
    return {
        "message": f"Patient {patient.token_number} sent back to queue",
        "patient": {
            "id": patient.id,
            "token_number": patient.token_number,
            "name": patient.name
        }
    }

@router.post("/{opd_type}/call-out-of-order/{patient_id}")
async def call_out_of_order(
    opd_type: str,
    patient_id: int,
    db: Session = Depends(get_db),
    current_user: User = Depends(get_current_active_user)
):
    opd_type = opd_type.lower()
    
    # Check OPD access
    check_opd_access(current_user, opd_type, db)
    
    """Call a specific patient out of order (emergency or special case)"""
    # Validate OPD exists and is active
    opd = db.query(OPD).filter(OPD.opd_code == opd_type, OPD.is_active == True).first()
    if not opd:
        raise HTTPException(status_code=404, detail="OPD not found or inactive")
    
    # Get the patient
    patient = db.query(Patient).filter(Patient.id == patient_id).first()
    if not patient:
        raise HTTPException(status_code=404, detail="Patient not found")
    
    # Get the queue entry
    queue_entry = db.query(Queue).filter(
        Queue.patient_id == patient_id,
        Queue.opd_type == opd_type
    ).first()
    
    if not queue_entry:
        raise HTTPException(status_code=404, detail="Patient not in this OPD queue")
    
    # Check if patient is currently PENDING or REFERRED
    if queue_entry.status not in [PatientStatus.PENDING, PatientStatus.REFERRED, PatientStatus.DILATED]:
        raise HTTPException(status_code=400, detail=f"Patient cannot be called (status: {queue_entry.status})")
    
    # Check if there's already a patient in OPD (with same exclusions as call_next)
    current_in_opd = db.query(Queue).join(Patient).filter(
        Queue.opd_type == opd_type,
        Queue.status == PatientStatus.IN_OPD,
        # IMPORTANT: Exclude patients with REFERRED status
        Patient.current_status != PatientStatus.REFERRED
    ).filter(
        # Also exclude patients who were referred out
        ~(
            (Patient.referred_from == opd_type) & 
            (Patient.referred_to != opd_type) & 
            (Patient.referred_to.isnot(None))
        )
    ).first()
    
    if current_in_opd:
        raise HTTPException(
            status_code=400, 
            detail=f"Another patient ({current_in_opd.patient.token_number}) is currently in OPD. Please complete or send them back first."
        )
    
    # Call the patient out of order
    queue_entry.status = PatientStatus.IN_OPD
    queue_entry.updated_at = get_ist_now()
    
    # Update patient status and room
    patient.current_room = f"opd_{opd_type}"
    
    # IMPORTANT: If patient was referred TO this OPD, accept them fully
    if (patient.current_status == PatientStatus.REFERRED and 
        patient.referred_to == opd_type):
        # Patient is being accepted in destination OPD
        patient.current_status = PatientStatus.IN_OPD
        patient.allocated_opd = opd_type  # Update primary OPD
        # Clear referral fields (referral is complete)
        patient.referred_from = None
        patient.referred_to = None
    elif patient.current_status != PatientStatus.REFERRED:
        # Regular patient (not referred)
        patient.current_status = PatientStatus.IN_OPD
    
    # Log patient flow
    flow_entry = PatientFlow(
        patient_id=patient_id,
        from_room="waiting_area",
        to_room=f"opd_{opd_type}",
        status=PatientStatus.IN_OPD,
        notes="Patient called out of order"
    )
    db.add(flow_entry)
    db.commit()
    
    # Broadcast updates
    await broadcast_queue_update(opd_type, db)
    await broadcast_patient_status_update(patient_id, PatientStatus.IN_OPD, db)
    await broadcast_display_update()
    
    return {
        "message": f"Patient {patient.token_number} called out of order",
        "patient": {
            "id": patient.id,
            "token_number": patient.token_number,
            "name": patient.name,
            "position": queue_entry.position
        }
    }

@router.get("/{opd_type}/stats", response_model=OPDStats)
async def get_opd_stats(
    opd_type: str,
    db: Session = Depends(get_db),
    current_user: User = Depends(get_current_active_user)
):
    opd_type = opd_type.lower()
    
    # Check OPD access
    check_opd_access(current_user, opd_type, db)
    
    # Validate OPD exists and is active
    opd = db.query(OPD).filter(OPD.opd_code == opd_type, OPD.is_active == True).first()
    if not opd:
        raise HTTPException(status_code=404, detail="OPD not found or inactive")
    
    today = get_ist_now().date()
    
    # Get queue statistics
    total_patients = db.query(Queue).filter(Queue.opd_type == opd_type).count()
    pending_patients = db.query(Queue).filter(
        Queue.opd_type == opd_type,
        Queue.status == PatientStatus.PENDING
    ).count()
    in_opd_patients = db.query(Queue).filter(
        Queue.opd_type == opd_type,
        Queue.status == PatientStatus.IN_OPD
    ).count()
    dilated_patients = db.query(Queue).filter(
        Queue.opd_type == opd_type,
        Queue.status == PatientStatus.DILATED
    ).count()
    referred_patients = db.query(Queue).filter(
        Queue.opd_type == opd_type,
        Queue.status == PatientStatus.REFERRED
    ).count()
    
    # Get completed patients today
    completed_today = db.query(Patient).filter(
        Patient.current_status == PatientStatus.COMPLETED,
        func.date(Patient.completed_at) == today
    ).count()
    
    # Calculate average waiting time (simplified)
    avg_waiting_time = None
    completed_patients = db.query(Patient).filter(
        Patient.current_status == PatientStatus.COMPLETED,
        func.date(Patient.completed_at) == today
    ).all()
    
    if completed_patients:
        total_waiting_time = 0
        for patient in completed_patients:
            if patient.completed_at:
                waiting_time = (patient.completed_at - patient.registration_time).total_seconds() / 60
                total_waiting_time += waiting_time
        avg_waiting_time = total_waiting_time / len(completed_patients)
    
    return OPDStats(
        opd_type=opd_type,
        opd_name=opd.opd_name,
        total_patients=total_patients,
        pending_patients=pending_patients,
        in_opd_patients=in_opd_patients,
        dilated_patients=dilated_patients,
        referred_patients=referred_patients,
        completed_today=completed_today,
        avg_waiting_time=avg_waiting_time
    )

@router.get("/stats/all", response_model=List[OPDStats])
async def get_all_opd_stats(
    db: Session = Depends(get_db),
    current_user: User = Depends(get_current_active_user)
):
    stats = []
    # Get all active OPDs
    active_opds = db.query(OPD).filter(OPD.is_active == True).all()
    
    for opd in active_opds:
        try:
            opd_stats = await get_opd_stats(opd.opd_code, db, current_user)
            stats.append(opd_stats)
        except HTTPException:
            # Skip OPDs that have no data or are inactive
            continue
    
    return stats<|MERGE_RESOLUTION|>--- conflicted
+++ resolved
@@ -240,30 +240,9 @@
     next_patient.patient.current_room = f"opd_{opd_type}"
     next_patient.updated_at = get_ist_now()
     
-<<<<<<< HEAD
-    #  IMPORTANT: If patient was referred TO this OPD, accept them fully
-    #  Update their status to IN_OPD and clear referral fields (they're now managed here)
-    # if (next_patient.patient.current_status == PatientStatus.REFERRED and 
-    #     next_patient.patient.referred_to == opd_type):
-    #     # Patient is being accepted in destination OPD
-    #     next_patient.patient.current_status = PatientStatus.IN_OPD
-    #     next_patient.patient.allocated_opd = opd_type  # Update primary OPD
-    #     # Clear referral fields (referral is complete)
-    #     next_patient.patient.referred_from = None
-    #     next_patient.patient.referred_to = None
-    # elif next_patient.patient.current_status != PatientStatus.REFERRED:
-    #     # Regular patient (not referred)
-    #     next_patient.patient.current_status = PatientStatus.IN_OPD
     if next_patient.patient.current_status != PatientStatus.REFERRED:
         next_patient.patient.current_status = PatientStatus.IN_OPD
-
-=======
-    
-    if next_patient.patient.current_status != PatientStatus.REFERRED:
-        next_patient.patient.current_status = PatientStatus.IN_OPD
-    
-    
->>>>>>> 7558a2b5
+    
     # Log patient flow
     flow_entry = PatientFlow(
         patient_id=next_patient.patient_id,
